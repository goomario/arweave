--- conflicted
+++ resolved
@@ -8,43 +8,6 @@
 
 %% State record for miners
 -record(state,{
-<<<<<<< HEAD
-	parent, % parent process
-	hash,
-	diff,
-	data,
-	delay,
-	txs,
-	nonces
-}).
-
-%% @doc Returns the PID of a new mining worker process.
-start(Hash, Diff, Data) ->
-	start(Hash, Diff, Data, 0).
-start(Hash, Diff, Data, Delay) ->
-	start(Hash, Diff, Data, Delay, []).
-start(Hash, Diff, Data, Delay, TXs) ->
-	Parent = self(),
-	spawn(
-		fun() ->
-			server(
-				schedule_hash(
-					#state {
-						parent = Parent,
-						hash = Hash,
-						diff = Diff,
-						data = Data,
-						delay = Delay,
-						txs = TXs,
-						nonces = []
-					}
-				)
-			)
-		end
-	).
-
-%% @doc Stop a running miner.
-=======
     parent, % parent process
     current_block,
     recall_block,
@@ -101,7 +64,6 @@
 
 
 %% @doc Stop a running mining server.
->>>>>>> 66507e01
 stop(PID) ->
 	PID ! stop.
 
@@ -116,40 +78,6 @@
 %% @doc The main mining server.
 server(
 	S = #state {
-<<<<<<< HEAD
-		parent = Parent,
-		hash = Hash,
-		diff = Diff,
-		data = Data,
-		txs = TXs,
-		nonces = Nonces
-	}) ->
-	receive
-		stop ->
-			%ar:report([{miner, self()}, stopping]),
-			ok;
-		{new_data, NewData, TXs} ->
-			server(
-				S#state {
-					data = NewData,
-					txs = TXs
-				}
-			);
-		hash ->
-			schedule_hash(S),
-			case validate(Hash, Diff, Data, Nonces) of
-				false ->
-					case (length(Nonces) > 256) and coinflip() of
-						false -> server(S#state { nonces = [bool_to_binary(coinflip())|Nonces] });
-						true -> server(S#state { nonces = [] })
-					end;
-				NextHash ->
-					%ar:report_console([{miner, self()}, {found_block, Nonce}]),
-					Parent ! {work_complete, TXs, Hash, NextHash, Diff, iolist_to_binary(Nonces)},
-					ok
-			end
-	end.
-=======
         parent = Parent,
         current_block = CurrentB,
         recall_block = RecallB,
@@ -241,7 +169,6 @@
             % Send work complete data back to parent for verification
             Parent ! {work_complete, TXs, Hash, Diff, Nonce, Timestamp}
     end.
->>>>>>> 66507e01
 
 %% @doc A worker process to hash the data segment searching for a solution for the given diff.
 miner(S = #state { data_segment = DataSegment, diff = Diff, nonces = Nonces}, Supervisor) ->
@@ -291,16 +218,6 @@
         false -> CurrentB#block.diff
     end.
 
-<<<<<<< HEAD
-bool_to_binary(true) -> <<1>>;
-bool_to_binary(false) -> <<0>>.
-
-coinflip() ->
-	case rand:uniform(2) of
-		1 -> true;
-		2 -> false
-	end.
-=======
 %% @doc Validate that a hash and a nonce satisfy the difficulty.
 validate(DataSegment, Nonce, NewDiff) ->
     % ar:d({mine_validate, {data, DataSegment}, {nonce, Nonce}, {diff, NewDiff}, {ts, Timestamp}}),
@@ -308,7 +225,6 @@
         << 0:NewDiff, _/bitstring >> -> NewHash;
         _ -> false
     end.
->>>>>>> 66507e01
 
 %%% Tests
 
